'''
Created on 21/06/2011

@author: adam
'''

import math

import numpy

import quaternion


def _empty():
    return numpy.empty( (3,3), dtype = numpy.float )

def identity( out = None ):
    if out == None:
        out = numpy.identity( 3, dtype = numpy.float )
    else:    
        out[:] = [
            [ 1.0, 0.0, 0.0 ],
            [ 0.0, 1.0, 0.0 ],
            [ 0.0, 0.0, 1.0 ]
            ]
    return out

def create_from_eulers( eulers, out = None ):
    """
    Proper matrix layout and layout used for DirectX.
    For OpenGL, transpose the matrix after calling this.
    """
    if out == None:
        out = _empty()
    
    pitchOver2 = eulers[ 0 ] * 0.5
    rollOver2 = eulers[ 1 ] * 0.5
    yawOver2 = eulers[ 2 ] * 0.5
    
    sinPitch = math.sin( pitchOver2 )
    cosPitch = math.cos( pitchOver2 )
    sinRoll = math.sin( rollOver2 )
    cosRoll = math.cos( rollOver2 )
    sinYaw = math.sin( yawOver2 )
    cosYaw = math.cos( yawOver2 )
    
    out[:] = [
        # m1
        [
            # m11 = cy * cr + sy * sp * sr
            (cosYaw * cosRoll) + (sinYaw * sinPitch * sinRoll),
            # m12 = -cy * sr + sy * sp * cr
            (-cosYaw * sinRoll) + (sinYaw * sinPitch * cosRoll),
            # m13 = sy * cp
            sinYaw * cosPitch
            ],
        # m2
        [
            # m21 = sr * cp
            sinRoll * cosPitch,
            # m22 = cr * cp
            cosRoll * cosPitch,
            # m23 = -sp
            -sinPitch
            ],
        # m3
        [
            # m31 = -sy * cr + cy * sp * sr
            (-sinYaw * cosRoll) + (cosYaw * sinPitch * sinRoll),
            # m32 = sr * sy + cy * sp * cr
            (sinRoll * sinYaw) + (cosYaw * sinPitch * cosRoll),
            # m33 = cy * cp
            cosYaw * cosPitch
            ]
        ]
    return out

def create_from_quaternion( quat, out = None ):
    """
    Proper matrix layout and layout used for DirectX.
    For OpenGL, transpose the matrix after calling this.
    """
    if out == None:
        out = _empty()
    
<<<<<<< HEAD
    x = quat[ quaternion.x ]
    y = quat[ quaternion.y ]
    z = quat[ quaternion.z ]
    w = quat[ quaternion.w ]

    y2 = y**2
    x2 = x**2
    z2 = z**2
    xy = x * y
    xz = x * z
    yz = y * z
    wx = w * x
    wy = w * y
    wz = w * z
=======
    x = quat[ 0 ]
    y = quat[ 1 ]
    z = quat[ 2 ]
    w = quat[ 3 ]
>>>>>>> 4aea3afc
    
    out[:] = [
        # m1
        [
            # m11 = 1.0 - 2.0 * (q.y * q.y + q.z * q.z)
            1.0 - 2.0 * (y2 + z2),
            # m12 = 2.0 * (q.x * q.y + q.w * q.z)
            2.0 * (xy + wz),
            # m13 = 2.0 * (q.x * q.z - q.w * q.y)
            2.0 * (xz - wy)
            ],
        # m2
        [
            # m21 = 2.0 * (q.x * q.y - q.w * q.z)
            2.0 * (xy - wz),
            # m22 = 1.0 - 2.0 * (q.x * q.x + q.z * q.z)
            1.0 - 2.0 * (x2 + z2),
            # m23 = 2.0 * (q.y * q.z + q.w * q.x)
            2.0 * (yz + wx)
            ],
        # m3
        [
            # m31 = 2.0 * (q.x * q.z + q.w * q.y)
            2.0 * (xz + wy),
            # m32 = 2.0 * (q.y * q.z - q.w * q.x)
            2.0 * (yz - wx),
            # m33 = 1.0 - 2.0 * (q.x * q.x + q.y * q.y)
            1.0 - 2.0 * (x2 + y2)
            ]
        ]
    return out

def create_from_inverse_of_quaternion( quat, out = None ):
    """
    Proper matrix layout and layout used for DirectX.
    For OpenGL, transpose the matrix after calling this.
    """
    if out == None:
        out = _empty()
    
<<<<<<< HEAD
    x = quat[ quaternion.x ]
    y = quat[ quaternion.y ]
    z = quat[ quaternion.z ]
    w = quat[ quaternion.w ]
=======
    x = quat[ 0 ]
    y = quat[ 1 ]
    z = quat[ 2 ]
    w = quat[ 3 ]
>>>>>>> 4aea3afc

    x2 = x**2
    y2 = y**2
    z2 = z**2
<<<<<<< HEAD
    xy = x * y
    xz = x * z
    yz = y * z
    wx = w * x
    wy = w * y
    wz = w * z
=======
    wx = w * x
    wy = w * y
    xy = x * y
    wz = w * z
    xz = x * z
    yz = y * z
>>>>>>> 4aea3afc
    
    out[:] = [
        # m1
        [
            # m11 = 1.0 - 2.0 * (q.y * q.y + q.z * q.z)
            1.0 - 2.0 * (y2 + z2),
            # m12 = 2.0 * (q.x * q.y - q.w * q.z)
            2.0 * (xy - wz),
            # m13 = 2.0 * ( q.x * q.z + q.w * q.y)
            2.0 * (xz + wy)
            ],
        # m2
        [
            # m21 = 2.0 * (q.x * q.y + q.w * q.z)
            2.0 * (xy + wz),
            # m22 = 1.0 - 2.0 * (q.x * q.x + q.z * q.z)
            1.0 - 2.0 * (x2 + z2),
            # m23 = 2.0 * (q.y * q.z - q.w * q.x)
            2.0 * (yz - wx)
            ],
        # m3
        [
            # m31 = 2.0 * (q.x * q.z - q.w * q.y)
            2.0 * (xz - wy),
            # m32 = 2.0 * (q.y * q.z + q.w * q.x)
<<<<<<< HEAD
            2.0 * ( yz - wx),
=======
            2.0 * (yz - wx),
>>>>>>> 4aea3afc
            # m33 = 1.0 - 2.0 * (q.x * q.x + q.y * q.y)
            1.0 - 2.0 * (x2 + y2)
            ]
        ]
    return out

def create_from_scale( scale, out = None ):
    if out == None:
        out = _empty()
    
    # apply the scale to the values diagonally
    # down the matrix
    out[:] = numpy.diagflat( scale )
    return out

def apply_to_vector( vector, matrix, out = None ):
    """
    Proper matrix layout and layout used for DirectX.
    For OpenGL, transpose the matrix after calling this.
    """
    if out == None:
        out = numpy.empty( 3, dtype = numpy.float )
    
    x = vector[ 0 ]
    y = vector[ 1 ]
    z = vector[ 2 ]
    
    out[:] = [
        # x = m11 * v.x + m21 * v.y + m31 * v.z
        (matrix[0,0] * x) + (matrix[1,0] * y) + (matrix[2,0] * z),
        # y = m12 * v.x + m22 * v.y + m32 * v.z
        (matrix[0,1] * x) + (matrix[1,1] * y) + (matrix[2,1] * z),
        # z = m13 * v.x + m23 * v.y + m33 * v.z
        (matrix[0,2] * x) + (matrix[1,2] * y) + (matrix[2,2] * z)
        ]
    return out

def multiply( m1, m2, out = None ):
    if out == None:
        out = _empty()

    out[:] = numpy.dot( m1, m2 )
    return out

def inverse( m, out = None ):
    if out == None:
        out = _empty()

    out[:] = numpy.linalg.inv( m )

    return out
<|MERGE_RESOLUTION|>--- conflicted
+++ resolved
@@ -83,11 +83,10 @@
     if out == None:
         out = _empty()
     
-<<<<<<< HEAD
-    x = quat[ quaternion.x ]
-    y = quat[ quaternion.y ]
-    z = quat[ quaternion.z ]
-    w = quat[ quaternion.w ]
+    x = quat[ 0 ]
+    y = quat[ 1 ]
+    z = quat[ 2 ]
+    w = quat[ 3 ]
 
     y2 = y**2
     x2 = x**2
@@ -98,12 +97,6 @@
     wx = w * x
     wy = w * y
     wz = w * z
-=======
-    x = quat[ 0 ]
-    y = quat[ 1 ]
-    z = quat[ 2 ]
-    w = quat[ 3 ]
->>>>>>> 4aea3afc
     
     out[:] = [
         # m1
@@ -144,36 +137,20 @@
     if out == None:
         out = _empty()
     
-<<<<<<< HEAD
-    x = quat[ quaternion.x ]
-    y = quat[ quaternion.y ]
-    z = quat[ quaternion.z ]
-    w = quat[ quaternion.w ]
-=======
     x = quat[ 0 ]
     y = quat[ 1 ]
     z = quat[ 2 ]
     w = quat[ 3 ]
->>>>>>> 4aea3afc
 
     x2 = x**2
     y2 = y**2
     z2 = z**2
-<<<<<<< HEAD
-    xy = x * y
-    xz = x * z
-    yz = y * z
-    wx = w * x
-    wy = w * y
-    wz = w * z
-=======
     wx = w * x
     wy = w * y
     xy = x * y
     wz = w * z
     xz = x * z
     yz = y * z
->>>>>>> 4aea3afc
     
     out[:] = [
         # m1
@@ -199,11 +176,7 @@
             # m31 = 2.0 * (q.x * q.z - q.w * q.y)
             2.0 * (xz - wy),
             # m32 = 2.0 * (q.y * q.z + q.w * q.x)
-<<<<<<< HEAD
-            2.0 * ( yz - wx),
-=======
             2.0 * (yz - wx),
->>>>>>> 4aea3afc
             # m33 = 1.0 - 2.0 * (q.x * q.x + q.y * q.y)
             1.0 - 2.0 * (x2 + y2)
             ]
